--- conflicted
+++ resolved
@@ -37,12 +37,7 @@
 var (
 	entrypointImage = flag.String("entrypoint-image", "override-with-entrypoint:latest",
 		"The container image containing our entrypoint binary.")
-<<<<<<< HEAD
-	nopImage = flag.String("nop-image", "tianon/true", "The container image used to stop sidecars")
-	affinityAssistantImage = flag.String("affinity-assistant-image", "nginx", "The container image used for the Affinity Assistant")
-=======
 	nopImage = flag.String("nop-image", "override-with-nop:latest", "The container image used to stop sidecars")
->>>>>>> 3fc7c03a
 	gitImage = flag.String("git-image", "override-with-git:latest",
 		"The container image containing our Git binary.")
 	credsImage = flag.String("creds-image", "override-with-creds:latest",
